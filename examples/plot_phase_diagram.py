--- conflicted
+++ resolved
@@ -29,11 +29,7 @@
 # Now read in the temperature and density of the gas particles:
 
 # Set up a reader for gas particles from the snapshot catalogue.
-<<<<<<< HEAD
 gas = hy.SplitFile(snapshot_file, part_type=0)
-=======
-gas = hy.SplitFile(snapshot_file, ptype=0)
->>>>>>> 8ec95804
 
 # Get all particles within 10r200 from the cluster centre
 # (i.e. in the well-resolved region)
